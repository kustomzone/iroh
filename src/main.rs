use std::{net::SocketAddr, path::PathBuf};

use anyhow::{anyhow, ensure, Context, Result};
use clap::{Parser, Subcommand};
use console::style;
use futures::StreamExt;
use indicatif::{HumanDuration, ProgressBar, ProgressDrawTarget, ProgressState, ProgressStyle};
use tracing_subscriber::{fmt, prelude::*, EnvFilter};

use sendme::{client, server, PeerId};

#[derive(Parser, Debug, Clone)]
#[clap(version, about, long_about = None)]
#[clap(about = "Send data.")]
struct Cli {
    #[clap(subcommand)]
    command: Commands,
}

#[derive(Subcommand, Debug, Clone)]
#[allow(clippy::large_enum_variant)]
enum Commands {
    /// Serve the data from the given path. If none is specified reads from STDIN.
    #[clap(about = "Serve the data from the given path")]
    Server {
        path: Option<PathBuf>,
        #[clap(long, short)]
        /// Optional port, defaults to 127.0.01:4433.
        addr: Option<SocketAddr>,
    },
    /// Fetch some data
    #[clap(about = "Fetch the data from the hash")]
    Client {
        hash: bao::Hash,
        #[clap(long)]
        /// PeerId of the server.
        peer_id: PeerId,
        #[clap(long, short)]
        /// Optional address of the server, defaults to 127.0.0.1:4433.
        addr: Option<SocketAddr>,
        /// Optional path to save the file. If none is specified writes the data to STDOUT.
        out: Option<PathBuf>,
    },
}

#[tokio::main(flavor = "multi_thread")]
async fn main() -> Result<()> {
    tracing_subscriber::registry()
        .with(fmt::layer())
        .with(EnvFilter::from_default_env())
        .init();

    let cli = Cli::parse();

    match cli.command {
        Commands::Client {
            hash,
            peer_id,
            addr,
            out,
        } => {
            println!("Fetching: {}", hash.to_hex());
            let mut opts = client::Options {
                peer_id: Some(peer_id),
                ..Default::default()
            };
            if let Some(addr) = addr {
                opts.addr = addr;
            }

            println!("{} Connecting ...", style("[1/3]").bold().dim());
            let pb = ProgressBar::hidden();
            let stream = client::run(hash, opts);
            tokio::pin!(stream);
            while let Some(event) = stream.next().await {
                match event? {
                    client::Event::Connected => {
                        println!("{} Requesting ...", style("[2/3]").bold().dim());
                    }
                    client::Event::Requested { size } => {
                        println!("{} Downloading ...", style("[3/3]").bold().dim());
                        pb.set_style(
                            ProgressStyle::with_template("{spinner:.green} [{elapsed_precise}] [{wide_bar:.cyan/blue}] {bytes}/{total_bytes} ({eta})")
                                .unwrap()
                                .with_key("eta", |state: &ProgressState, w: &mut dyn std::fmt::Write| write!(w, "{:.1}s", state.eta().as_secs_f64()).unwrap())
                                .progress_chars("#>-")
                        );
                        pb.set_length(size as u64);
                        pb.set_draw_target(ProgressDrawTarget::stderr());
                    }
                    client::Event::Receiving {
                        hash: new_hash,
                        mut reader,
                    } => {
                        ensure!(hash == new_hash, "invalid hash received");
<<<<<<< HEAD
                        let parent = outpath
                            .parent()
                            .map(ToOwned::to_owned)
                            .ok_or_else(|| anyhow!("No valid parent directory for output file"))?;
                        let (temp_file, dup) = tokio::task::spawn_blocking(|| {
                            let temp_file = tempfile::Builder::new()
                                .prefix("sendme-tmp-")
                                .tempfile_in(parent)
                                .context("Failed to create temporary output file")?;
                            let dup = temp_file.as_file().try_clone()?;
                            Ok::<_, anyhow::Error>((temp_file, dup))
                        })
                        .await??;
                        let file = tokio::fs::File::from_std(dup);
                        let out = tokio::io::BufWriter::new(file);
                        // wrap for progress bar
                        let mut wrapped_out = pb.wrap_async_write(out);
                        tokio::io::copy(&mut reader, &mut wrapped_out).await?;
                        let outpath2 = outpath.clone();
                        tokio::task::spawn_blocking(|| temp_file.persist(outpath2))
                            .await?
                            .context("Failed to write output file")?;
=======
                        if let Some(ref out) = out {
                            let file = tokio::fs::File::create(out).await?;
                            let file = tokio::io::BufWriter::new(file);
                            // wrap for progress bar
                            let mut file = pb.wrap_async_write(file);
                            tokio::io::copy(&mut reader, &mut file).await?;
                        } else {
                            // Write to STDOUT
                            let mut stdout = tokio::io::stdout();
                            tokio::io::copy(&mut reader, &mut stdout).await?;
                        }
>>>>>>> c121094d
                    }
                    client::Event::Done(stats) => {
                        pb.finish_and_clear();

                        println!("Done in {}", HumanDuration(stats.elapsed));
                    }
                }
            }
        }
        Commands::Server { path, addr } => {
            let mut tmp_path = None;

            let sources = if let Some(path) = path {
                vec![server::DataSource::File(path)]
            } else {
                // Store STDIN content into a temporary file
                let (file, path) = tempfile::NamedTempFile::new()?.into_parts();
                let mut file = tokio::fs::File::from_std(file);
                let path_buf = path.to_path_buf();
                tmp_path = Some(path);
                tokio::io::copy(&mut tokio::io::stdin(), &mut file).await?;
                vec![server::DataSource::File(path_buf)]
            };

            let db = server::create_db(sources).await?;
            let mut opts = server::Options::default();
            if let Some(addr) = addr {
                opts.addr = addr;
            }
            let mut server = server::Server::new(db);

            println!("Serving from {}", server.peer_id());
            server.run(opts).await?;

            // Drop tempath to signal it can be destroyed
            drop(tmp_path);
        }
    }

    Ok(())
}<|MERGE_RESOLUTION|>--- conflicted
+++ resolved
@@ -93,42 +93,34 @@
                         mut reader,
                     } => {
                         ensure!(hash == new_hash, "invalid hash received");
-<<<<<<< HEAD
-                        let parent = outpath
-                            .parent()
-                            .map(ToOwned::to_owned)
-                            .ok_or_else(|| anyhow!("No valid parent directory for output file"))?;
-                        let (temp_file, dup) = tokio::task::spawn_blocking(|| {
-                            let temp_file = tempfile::Builder::new()
-                                .prefix("sendme-tmp-")
-                                .tempfile_in(parent)
-                                .context("Failed to create temporary output file")?;
-                            let dup = temp_file.as_file().try_clone()?;
-                            Ok::<_, anyhow::Error>((temp_file, dup))
-                        })
-                        .await??;
-                        let file = tokio::fs::File::from_std(dup);
-                        let out = tokio::io::BufWriter::new(file);
-                        // wrap for progress bar
-                        let mut wrapped_out = pb.wrap_async_write(out);
-                        tokio::io::copy(&mut reader, &mut wrapped_out).await?;
-                        let outpath2 = outpath.clone();
-                        tokio::task::spawn_blocking(|| temp_file.persist(outpath2))
-                            .await?
-                            .context("Failed to write output file")?;
-=======
-                        if let Some(ref out) = out {
-                            let file = tokio::fs::File::create(out).await?;
-                            let file = tokio::io::BufWriter::new(file);
+                        if let Some(ref outpath) = out {
+                            let parent =
+                                outpath.parent().map(ToOwned::to_owned).ok_or_else(|| {
+                                    anyhow!("No valid parent directory for output file")
+                                })?;
+                            let (temp_file, dup) = tokio::task::spawn_blocking(|| {
+                                let temp_file = tempfile::Builder::new()
+                                    .prefix("sendme-tmp-")
+                                    .tempfile_in(parent)
+                                    .context("Failed to create temporary output file")?;
+                                let dup = temp_file.as_file().try_clone()?;
+                                Ok::<_, anyhow::Error>((temp_file, dup))
+                            })
+                            .await??;
+                            let file = tokio::fs::File::from_std(dup);
+                            let out = tokio::io::BufWriter::new(file);
                             // wrap for progress bar
-                            let mut file = pb.wrap_async_write(file);
-                            tokio::io::copy(&mut reader, &mut file).await?;
+                            let mut wrapped_out = pb.wrap_async_write(out);
+                            tokio::io::copy(&mut reader, &mut wrapped_out).await?;
+                            let outpath2 = outpath.clone();
+                            tokio::task::spawn_blocking(|| temp_file.persist(outpath2))
+                                .await?
+                                .context("Failed to write output file")?;
                         } else {
                             // Write to STDOUT
                             let mut stdout = tokio::io::stdout();
                             tokio::io::copy(&mut reader, &mut stdout).await?;
                         }
->>>>>>> c121094d
                     }
                     client::Event::Done(stats) => {
                         pb.finish_and_clear();
