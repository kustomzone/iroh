--- conflicted
+++ resolved
@@ -24,36 +24,6 @@
 
     #[tokio::test]
     async fn basics() -> Result<()> {
-<<<<<<< HEAD
-        let dir: PathBuf = testdir!();
-        let path = dir.join("hello_world");
-        tokio::fs::write(&path, "hello world!").await?;
-        let db = provider::create_db(vec![provider::DataSource::File(path.clone())]).await?;
-        let hash = *db.iter().next().unwrap().0;
-        let addr = "127.0.0.1:4443".parse().unwrap();
-        let provider = provider::Provider::builder(db).bind_addr(addr).spawn()?;
-
-        let opts = get::Options {
-            addr: provider.listen_addr(),
-            peer_id: Some(provider.peer_id()),
-        };
-        let stream = get::run(hash, provider.auth_token(), opts);
-        tokio::pin!(stream);
-        while let Some(event) = stream.next().await {
-            let event = event?;
-            if let Event::Receiving {
-                hash: new_hash,
-                mut reader,
-            } = event
-            {
-                assert_eq!(hash, new_hash);
-                let expect = tokio::fs::read(&path).await?;
-                let mut got = Vec::new();
-                reader.read_to_end(&mut got).await?;
-                assert_eq!(expect, got);
-            }
-        }
-=======
         let port: u16 = 4443;
         transfer_data(
             vec![("hello_world", "hello world!".as_bytes().to_vec())],
@@ -61,7 +31,6 @@
         )
         .await
     }
->>>>>>> bc040eab
 
     #[tokio::test]
     async fn multi_file() -> Result<()> {
@@ -90,46 +59,7 @@
         let port: u16 = 4445;
 
         for size in sizes {
-<<<<<<< HEAD
-            println!("testing {size} bytes");
-
-            let dir: PathBuf = testdir!();
-            let path = dir.join("hello_world");
-
-            let mut content = vec![0u8; size];
-            rand::thread_rng().fill_bytes(&mut content);
-
-            tokio::fs::write(&path, &content).await?;
-
-            let db = provider::create_db(vec![provider::DataSource::File(path)]).await?;
-            let hash = *db.iter().next().unwrap().0;
-            let provider = provider::Provider::builder(db).bind_addr(addr).spawn()?;
-
-            let opts = get::Options {
-                addr: provider.listen_addr(),
-                peer_id: Some(provider.peer_id()),
-            };
-            let stream = get::run(hash, provider.auth_token(), opts);
-            tokio::pin!(stream);
-            while let Some(event) = stream.next().await {
-                let event = event?;
-                if let Event::Receiving {
-                    hash: new_hash,
-                    mut reader,
-                } = event
-                {
-                    assert_eq!(hash, new_hash);
-                    let mut got = Vec::new();
-                    reader.read_to_end(&mut got).await?;
-                    assert_eq!(content, got);
-                }
-            }
-
-            provider.abort();
-            provider.join().await.ok();
-=======
             transfer_random_data(vec![("hello_world", size)], port).await?;
->>>>>>> bc040eab
         }
 
         Ok(())
@@ -156,11 +86,6 @@
         let addr = "127.0.0.1:4444".parse().unwrap();
 
         tokio::fs::write(&path, content).await?;
-<<<<<<< HEAD
-        let db = provider::create_db(vec![provider::DataSource::File(path)]).await?;
-        let hash = *db.iter().next().unwrap().0;
-        let provider = provider::Provider::builder(db).bind_addr(addr).spawn()?;
-=======
         // hash of the transfer file
         let data = tokio::fs::read(&path).await?;
         let (_, expect_hash) = bao::encode::outboard(&data);
@@ -174,7 +99,6 @@
         tokio::task::spawn(async move {
             provider.run(provider::Options { addr }).await.unwrap();
         });
->>>>>>> bc040eab
 
         async fn run_client(
             hash: bao::Hash,
@@ -213,17 +137,11 @@
         for _i in 0..3 {
             tasks.push(tokio::task::spawn(run_client(
                 hash,
-<<<<<<< HEAD
-                provider.auth_token(),
-                provider.listen_addr(),
-                provider.peer_id(),
-=======
                 token,
                 expect_hash,
                 expect_name.clone(),
                 addr,
                 peer_id,
->>>>>>> bc040eab
                 content.to_vec(),
             )));
         }
