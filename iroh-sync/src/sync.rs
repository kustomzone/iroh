--- conflicted
+++ resolved
@@ -809,10 +809,10 @@
             .read()
             .peer
             .store()
-            .get_range(
-                Range::new(RecordIdentifier::default(), RecordIdentifier::default()),
-                None,
-            )
+            .get_range(Range::new(
+                RecordIdentifier::default(),
+                RecordIdentifier::default(),
+            ))
             .map_err(Into::into)?
             .collect::<Result<_, _>>()
             .map_err(Into::into)?;
@@ -848,18 +848,12 @@
             let ri2 = RecordIdentifier::new(k[2], n[0].id(), a[0].id());
 
             let range = Range::new(ri0.clone(), ri2.clone());
-<<<<<<< HEAD
             assert!(range.contains(&ri0), "start");
             assert!(range.contains(&ri1), "inside");
             assert!(!range.contains(&ri2), "end");
-=======
-            assert!(ri0.contains(&range), "start");
-            assert!(ri1.contains(&range), "inside");
-            assert!(!ri2.contains(&range), "end");
 
             assert!(ri0 < ri1);
             assert!(ri1 < ri2);
->>>>>>> ca9f90c8
         }
 
         // Just namespace
@@ -869,18 +863,12 @@
             let ri2 = RecordIdentifier::new(k[0], n[2].id(), a[0].id());
 
             let range = Range::new(ri0.clone(), ri2.clone());
-<<<<<<< HEAD
             assert!(range.contains(&ri0), "start");
             assert!(range.contains(&ri1), "inside");
             assert!(!range.contains(&ri2), "end");
-=======
-            assert!(ri0.contains(&range), "start");
-            assert!(ri1.contains(&range), "inside");
-            assert!(!ri2.contains(&range), "end");
 
             assert!(ri0 < ri1);
             assert!(ri1 < ri2);
->>>>>>> ca9f90c8
         }
 
         // Just author
@@ -890,18 +878,12 @@
             let ri2 = RecordIdentifier::new(k[0], n[0].id(), a[2].id());
 
             let range = Range::new(ri0.clone(), ri2.clone());
-<<<<<<< HEAD
             assert!(range.contains(&ri0), "start");
             assert!(range.contains(&ri1), "inside");
             assert!(!range.contains(&ri2), "end");
-=======
-            assert!(ri0.contains(&range), "start");
-            assert!(ri1.contains(&range), "inside");
-            assert!(!ri2.contains(&range), "end");
 
             assert!(ri0 < ri1);
             assert!(ri1 < ri2);
->>>>>>> ca9f90c8
         }
 
         // Just key and namespace
@@ -911,14 +893,9 @@
             let ri2 = RecordIdentifier::new(k[2], n[2].id(), a[0].id());
 
             let range = Range::new(ri0.clone(), ri2.clone());
-<<<<<<< HEAD
             assert!(range.contains(&ri0), "start");
             assert!(range.contains(&ri1), "inside");
             assert!(!range.contains(&ri2), "end");
-=======
-            assert!(ri0.contains(&range), "start");
-            assert!(ri1.contains(&range), "inside");
-            assert!(!ri2.contains(&range), "end");
 
             assert!(ri0 < ri1);
             assert!(ri1 < ri2);
@@ -939,7 +916,6 @@
             assert!(RecordIdentifier::new(k1, n0, a0) < RecordIdentifier::new(k0, n1, a0));
             assert!(RecordIdentifier::new(k0, n0, a1) < RecordIdentifier::new(k1, n0, a1));
             assert!(RecordIdentifier::new(k0, n1, a1) < RecordIdentifier::new(k1, n1, a1));
->>>>>>> ca9f90c8
         }
     }
 
