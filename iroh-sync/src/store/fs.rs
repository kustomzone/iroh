--- conflicted
+++ resolved
@@ -1,15 +1,12 @@
 //! On disk storage for replicas.
 
-<<<<<<< HEAD
-use std::{cmp::Ordering, collections::HashSet, ops::Bound, path::Path, sync::Arc};
-=======
 use std::{
     cmp::Ordering,
     collections::{HashMap, HashSet},
+    ops::Bound,
     path::Path,
     sync::Arc,
 };
->>>>>>> a916d4cb
 
 use anyhow::{anyhow, Result};
 use bytes::Bytes;
@@ -18,13 +15,8 @@
 use iroh_bytes::Hash;
 use parking_lot::RwLock;
 use redb::{
-<<<<<<< HEAD
     Database, MultimapTableDefinition, Range as TableRange, ReadOnlyTable, ReadableMultimapTable,
-    ReadableTable, StorageError, TableDefinition,
-=======
-    Database, MultimapTableDefinition, Range as TableRange, ReadOnlyTable, ReadTransaction,
-    ReadableMultimapTable, ReadableTable, StorageError, Table, TableDefinition,
->>>>>>> a916d4cb
+    ReadableTable, StorageError, Table, TableDefinition,
 };
 
 use crate::{
@@ -38,8 +30,8 @@
 use self::util::TableReader;
 
 use super::{
-    pubkeys::MemPublicKeyStore, AuthorMatcher, SortDirection, KeyMatcher, LimitOffset, OpenError,
-    SortBy, PublicKeyStore, Query, QueryKind,
+    pubkeys::MemPublicKeyStore, AuthorMatcher, KeyMatcher, LimitOffset, OpenError, PublicKeyStore,
+    Query, QueryKind, SortBy, SortDirection,
 };
 
 mod util;
@@ -84,8 +76,6 @@
     TableDefinition::new("latest-by-author-1");
 type LatestKey<'a> = (&'a [u8; 32], &'a [u8; 32]);
 type LatestValue<'a> = (u64, &'a [u8]);
-type LatestTable<'a> = ReadOnlyTable<'a, LatestKey<'static>, LatestValue<'static>>;
-type LatestRange<'a> = TableRange<'a, LatestKey<'static>, LatestValue<'static>>;
 
 type RecordsId<'a> = (&'a [u8; 32], &'a [u8; 32], &'a [u8]);
 type RecordsIdOwned = ([u8; 32], [u8; 32], Bytes);
@@ -116,9 +106,8 @@
 const NAMESPACE_PEERS_TABLE: MultimapTableDefinition<&[u8; 32], (Nanos, &PeerIdBytes)> =
     MultimapTableDefinition::new("sync-peers-1");
 
-<<<<<<< HEAD
 type DbResult<T> = Result<T, StorageError>;
-=======
+
 /// migration 001: populate the latest table (which did not exist before)
 fn migration_001_populate_latest_table(
     records_table: &Table<RecordsId<'static>, RecordsValue<'static>>,
@@ -149,7 +138,6 @@
     tracing::info!("Migration finished (inserted {} entries)", len);
     Ok(())
 }
->>>>>>> a916d4cb
 
 impl Store {
     /// Create or open a store from a `path` to a database file.
@@ -166,15 +154,12 @@
             let _table = write_tx.open_table(AUTHORS_TABLE)?;
             let mut latest_table = write_tx.open_table(LATEST_TABLE)?;
             let _table = write_tx.open_multimap_table(NAMESPACE_PEERS_TABLE)?;
-<<<<<<< HEAD
             let _table = write_tx.open_table(RECORDS_BY_KEY_TABLE)?;
-=======
 
             // migration 001: populate latest table if it was empty before
             if latest_table.is_empty()? && !records_table.is_empty()? {
                 migration_001_populate_latest_table(&records_table, &mut latest_table)?;
             }
->>>>>>> a916d4cb
         }
         write_tx.commit()?;
 
@@ -345,7 +330,7 @@
     }
 
     fn get_latest_for_each_author(&self, namespace: NamespaceId) -> Result<Self::LatestIter<'_>> {
-        LatestIterator::create(&self.db, namespace)
+        LatestIterator::new(&self.db, namespace)
     }
 
     fn register_useful_peer(&self, namespace: NamespaceId, peer: crate::PeerIdBytes) -> Result<()> {
@@ -601,7 +586,6 @@
             );
             record_table.insert(key, value)?;
 
-<<<<<<< HEAD
             let mut idx_by_key = write_tx.open_table(RECORDS_BY_KEY_TABLE)?;
             let key = (
                 &id.namespace().to_bytes(),
@@ -609,13 +593,12 @@
                 &id.author().to_bytes(),
             );
             idx_by_key.insert(key, value)?;
-=======
+
             // insert into latest table
             let mut latest_table = write_tx.open_table(LATEST_TABLE)?;
             let key = (&e.id().namespace().to_bytes(), &e.id().author().to_bytes());
             let value = (e.timestamp(), e.id().key());
             latest_table.insert(key, value)?;
->>>>>>> a916d4cb
         }
         write_tx.commit()?;
         Ok(())
@@ -802,36 +785,23 @@
     }
 }
 
-<<<<<<< HEAD
-/// Iterator over a range of replica entries.
-=======
 /// Iterator over the latest entry per author.
-#[self_referencing]
 pub struct LatestIterator<'a> {
-    read_tx: ReadTransaction<'a>,
-    #[borrows(read_tx)]
-    #[covariant]
-    record_table: LatestTable<'this>,
-    #[covariant]
-    #[borrows(record_table)]
-    records: LatestRange<'this>,
+    records: TableRangeReader<'a, LatestKey<'static>, LatestValue<'static>>,
 }
 impl<'a> LatestIterator<'a> {
-    fn create(db: &'a Arc<Database>, namespace: NamespaceId) -> anyhow::Result<Self> {
-        let iter = Self::try_new(
-            db.begin_read()?,
-            |read_tx| {
-                read_tx
-                    .open_table(LATEST_TABLE)
-                    .map_err(anyhow::Error::from)
-            },
-            |table| {
-                let start = (namespace.as_bytes(), &[u8::MIN; 32]);
-                let end = (namespace.as_bytes(), &[u8::MAX; 32]);
-                table.range(start..=end).map_err(anyhow::Error::from)
-            },
-        )?;
-        Ok(iter)
+    fn new(db: &'a Arc<Database>, namespace: NamespaceId) -> anyhow::Result<Self> {
+        Ok(Self {
+            records: TableRangeReader::new(
+                db,
+                |tx| tx.open_table(LATEST_TABLE),
+                |table| {
+                    let start = (namespace.as_bytes(), &[u8::MIN; 32]);
+                    let end = (namespace.as_bytes(), &[u8::MAX; 32]);
+                    table.range(start..=end)
+                },
+            )?,
+        })
     }
 }
 
@@ -839,7 +809,7 @@
     type Item = Result<(AuthorId, u64, Vec<u8>)>;
 
     fn next(&mut self) -> Option<Self::Item> {
-        self.with_mut(|fields| match fields.records.next() {
+        self.records.with_range(|range| match range.next() {
             None => None,
             Some(Err(err)) => Some(Err(err.into())),
             Some(Ok((key, value))) => {
@@ -851,8 +821,7 @@
     }
 }
 
-#[self_referencing]
->>>>>>> a916d4cb
+/// Iterator over a range of replica entries.
 pub struct RangeIterator<'a> {
     records: TableRangeReader<'a, RecordsId<'static>, RecordsValue<'static>>,
 }
