use std::future::Future;

use anyhow::{anyhow, ensure};
use bytes::{Buf, BufMut, BytesMut};
use futures::SinkExt;
use iroh_net::key::PublicKey;
use serde::{Deserialize, Serialize};
use tokio::io::{AsyncRead, AsyncWrite};
use tokio_stream::StreamExt;
use tokio_util::codec::{Decoder, Encoder, FramedRead, FramedWrite};
use tracing::{debug, trace, Span};

use crate::{
    actor::SyncHandle,
    net::{AbortReason, AcceptError, AcceptOutcome, ConnectError},
    NamespaceId, SyncOutcome,
};

#[derive(Debug, Default)]
struct SyncCodec;

const MAX_MESSAGE_SIZE: usize = 1024 * 1024 * 1024; // This is likely too large, but lets have some restrictions

impl Decoder for SyncCodec {
    type Item = Message;
    type Error = anyhow::Error;
    fn decode(&mut self, src: &mut BytesMut) -> Result<Option<Self::Item>, Self::Error> {
        if src.len() < 4 {
            return Ok(None);
        }
        let bytes: [u8; 4] = src[..4].try_into().unwrap();
        let frame_len = u32::from_be_bytes(bytes) as usize;
        ensure!(
            frame_len <= MAX_MESSAGE_SIZE,
            "received message that is too large: {}",
            frame_len
        );
        if src.len() < 4 + frame_len {
            return Ok(None);
        }

        let message: Message = postcard::from_bytes(&src[4..4 + frame_len])?;
        src.advance(4 + frame_len);
        Ok(Some(message))
    }
}

impl Encoder<Message> for SyncCodec {
    type Error = anyhow::Error;

    fn encode(&mut self, item: Message, dst: &mut BytesMut) -> Result<(), Self::Error> {
        let len =
            postcard::serialize_with_flavor(&item, postcard::ser_flavors::Size::default()).unwrap();
        ensure!(
            len <= MAX_MESSAGE_SIZE,
            "attempting to send message that is too large {}",
            len
        );

        dst.put_u32(u32::try_from(len).expect("already checked"));
        if dst.len() < 4 + len {
            dst.resize(4 + len, 0u8);
        }
        postcard::to_slice(&item, &mut dst[4..])?;

        Ok(())
    }
}

/// Sync Protocol
///
/// - Init message: signals which namespace is being synced
/// - N Sync messages
///
/// On any error and on success the substream is closed.
#[derive(Debug, Clone, Serialize, Deserialize)]
enum Message {
    /// Init message (sent by the dialing peer)
    Init {
        /// Namespace to sync
        namespace: NamespaceId,
        /// Initial message
        message: crate::sync::ProtocolMessage,
    },
    /// Sync messages (sent by both peers)
    Sync(crate::sync::ProtocolMessage),
    /// Abort message (sent by the accepting peer to decline a request)
    Abort { reason: AbortReason },
}

/// Runs the initiator side of the sync protocol.
pub(super) async fn run_alice<R: AsyncRead + Unpin, W: AsyncWrite + Unpin>(
    writer: &mut W,
    reader: &mut R,
    handle: &SyncHandle,
    namespace: NamespaceId,
    peer: PublicKey,
) -> Result<SyncOutcome, ConnectError> {
    let peer_bytes = *peer.as_bytes();
    let mut reader = FramedRead::new(reader, SyncCodec);
    let mut writer = FramedWrite::new(writer, SyncCodec);

    let mut progress = Some(SyncOutcome::default());

    // Init message

    let message = handle
        .sync_initial_message(namespace)
        .await
        .map_err(ConnectError::sync)?;
    let init_message = Message::Init { namespace, message };
    trace!("send init message");
    writer
        .send(init_message)
        .await
        .map_err(ConnectError::sync)?;

    // Sync message loop
    while let Some(msg) = reader.next().await {
        let msg = msg.map_err(ConnectError::sync)?;
        match msg {
            Message::Init { .. } => {
                return Err(ConnectError::sync(anyhow!("unexpected init message")));
            }
            Message::Sync(msg) => {
                trace!("recv process message");
                let current_progress = progress.take().unwrap();
                let (reply, next_progress) = handle
                    .sync_process_message(namespace, msg, peer_bytes, current_progress)
                    .await
                    .map_err(ConnectError::sync)?;
                progress = Some(next_progress);
                if let Some(msg) = reply {
                    trace!("send process message");
                    writer
                        .send(Message::Sync(msg))
                        .await
                        .map_err(ConnectError::sync)?;
                } else {
                    break;
                }
            }
            Message::Abort { reason } => {
                return Err(ConnectError::remote_abort(reason));
            }
        }
    }

    trace!("done");
    Ok(progress.unwrap())
}

/// Runs the receiver side of the sync protocol.
#[cfg(test)]
pub(super) async fn run_bob<R, W, F, Fut>(
    writer: &mut W,
    reader: &mut R,
    handle: SyncHandle,
    accept_cb: F,
    peer: PublicKey,
) -> Result<(NamespaceId, SyncOutcome), AcceptError>
where
    R: AsyncRead + Unpin,
    W: AsyncWrite + Unpin,
    F: Fn(NamespaceId, PublicKey) -> Fut,
    Fut: Future<Output = AcceptOutcome>,
{
    let mut state = BobState::new(peer);
    let namespace = state.run(writer, reader, handle, accept_cb).await?;
    Ok((namespace, state.into_outcome()))
}

/// State for the receiver side of the sync protocol.
pub struct BobState {
    namespace: Option<NamespaceId>,
    peer: PublicKey,
    progress: Option<SyncOutcome>,
}

impl BobState {
    /// Create a new state for a single connection.
    pub fn new(peer: PublicKey) -> Self {
        Self {
            peer,
            namespace: None,
            progress: Some(Default::default()),
        }
    }

    fn fail(&self, reason: impl Into<anyhow::Error>) -> AcceptError {
        AcceptError::sync(self.peer, self.namespace(), reason.into())
    }

    /// Handle connection and run to end.
    pub async fn run<R, W, F, Fut>(
        &mut self,
        writer: W,
        reader: R,
        sync: SyncHandle,
        accept_cb: F,
    ) -> Result<NamespaceId, AcceptError>
    where
        R: AsyncRead + Unpin,
        W: AsyncWrite + Unpin,
        F: Fn(NamespaceId, PublicKey) -> Fut,
        Fut: Future<Output = AcceptOutcome>,
    {
        let mut reader = FramedRead::new(reader, SyncCodec);
        let mut writer = FramedWrite::new(writer, SyncCodec);
        while let Some(msg) = reader.next().await {
            let msg = msg.map_err(|e| self.fail(e))?;
            let next = match (msg, self.namespace.as_ref()) {
                (Message::Init { namespace, message }, None) => {
                    Span::current()
                        .record("namespace", tracing::field::display(&namespace.fmt_short()));
                    trace!("recv init message");
                    let accept = accept_cb(namespace, self.peer).await;
                    match accept {
                        AcceptOutcome::Allow => {
                            trace!("allow request");
                        }
                        AcceptOutcome::Reject(reason) => {
                            debug!(?reason, "reject request");
                            writer
                                .send(Message::Abort { reason })
                                .await
                                .map_err(|e| self.fail(e))?;
                            return Err(AcceptError::Abort {
                                namespace,
                                peer: self.peer,
                                reason,
                            });
                        }
                    }
                    let last_progress = self.progress.take().unwrap();
                    let next = sync
                        .sync_process_message(
                            namespace,
                            message,
                            *self.peer.as_bytes(),
                            last_progress,
                        )
                        .await;
                    self.namespace = Some(namespace);
                    next
                }
                (Message::Sync(msg), Some(namespace)) => {
                    trace!("recv process message");
                    let last_progress = self.progress.take().unwrap();
                    sync.sync_process_message(*namespace, msg, *self.peer.as_bytes(), last_progress)
                        .await
                }
                (Message::Init { .. }, Some(_)) => {
                    return Err(self.fail(anyhow!("double init message")))
                }
                (Message::Sync(_), None) => {
                    return Err(self.fail(anyhow!("unexpected sync message before init")))
                }
                (Message::Abort { .. }, _) => {
                    return Err(self.fail(anyhow!("unexpected sync abort message")))
                }
            };
            let (reply, progress) = next.map_err(|e| self.fail(e))?;
            self.progress = Some(progress);
            match reply {
                Some(msg) => {
                    trace!("send process message");
                    writer
                        .send(Message::Sync(msg))
                        .await
                        .map_err(|e| self.fail(e))?;
                }
                None => break,
            }
        }

        trace!("done");

        self.namespace()
            .ok_or_else(|| self.fail(anyhow!("Stream closed before init message")))
    }

    /// Get the namespace that is synced, if available.
    pub fn namespace(&self) -> Option<NamespaceId> {
        self.namespace
    }

    /// Consume self and get the [`SyncOutcome`] for this connection.
    pub fn into_outcome(self) -> SyncOutcome {
        self.progress.unwrap()
    }
}

#[cfg(test)]
mod tests {
    use crate::{
        actor::OpenOpts,
<<<<<<< HEAD
        store::{self, Query, Store},
        AuthorId, Namespace,
=======
        keys::{AuthorId, NamespaceSecret},
        store::{self, GetFilter, Store},
>>>>>>> c1ebea8e
    };
    use anyhow::Result;
    use iroh_bytes::Hash;
    use iroh_net::key::SecretKey;
    use rand_core::{CryptoRngCore, SeedableRng};

    use super::*;

    #[tokio::test]
    async fn test_sync_simple() -> Result<()> {
        let mut rng = rand::thread_rng();
        let alice_peer_id = SecretKey::from_bytes(&[1u8; 32]).public();
        let bob_peer_id = SecretKey::from_bytes(&[2u8; 32]).public();

        let alice_store = store::memory::Store::default();
        // For now uses same author on both sides.
        let author = alice_store.new_author(&mut rng).unwrap();

        let namespace = NamespaceSecret::new(&mut rng);

        let mut alice_replica = alice_store.new_replica(namespace.clone()).unwrap();
        alice_replica
            .hash_and_insert("hello bob", &author, "from alice")
            .unwrap();

        let bob_store = store::memory::Store::default();
        let mut bob_replica = bob_store.new_replica(namespace.clone()).unwrap();
        bob_replica
            .hash_and_insert("hello alice", &author, "from bob")
            .unwrap();

        assert_eq!(
            bob_store
<<<<<<< HEAD
                .get_many(bob_replica.id(), Query::all(),)
=======
                .get_many(bob_replica.id(), GetFilter::All)
>>>>>>> c1ebea8e
                .unwrap()
                .collect::<Result<Vec<_>>>()
                .unwrap()
                .len(),
            1
        );
        assert_eq!(
            alice_store
<<<<<<< HEAD
                .get_many(alice_replica.id(), Query::all())
=======
                .get_many(alice_replica.id(), GetFilter::All)
>>>>>>> c1ebea8e
                .unwrap()
                .collect::<Result<Vec<_>>>()
                .unwrap()
                .len(),
            1
        );

        // close the replicas because now the async actor will take over
        alice_store.close_replica(alice_replica);
        bob_store.close_replica(bob_replica);

        let (alice, bob) = tokio::io::duplex(64);

        let (mut alice_reader, mut alice_writer) = tokio::io::split(alice);
        let alice_handle = SyncHandle::spawn(alice_store.clone(), None, "alice".to_string());
        alice_handle
            .open(namespace.id(), OpenOpts::default().sync())
            .await?;
        let namespace_id = namespace.id();
        let alice_handle2 = alice_handle.clone();
        let alice_task = tokio::task::spawn(async move {
            run_alice(
                &mut alice_writer,
                &mut alice_reader,
                &alice_handle2,
                namespace_id,
                bob_peer_id,
            )
            .await
        });

        let (mut bob_reader, mut bob_writer) = tokio::io::split(bob);
        let bob_handle = SyncHandle::spawn(bob_store.clone(), None, "bob".to_string());
        bob_handle
            .open(namespace.id(), OpenOpts::default().sync())
            .await?;
        let bob_handle2 = bob_handle.clone();
        let bob_task = tokio::task::spawn(async move {
            run_bob(
                &mut bob_writer,
                &mut bob_reader,
                bob_handle2,
                |_namespace, _peer| futures::future::ready(AcceptOutcome::Allow),
                alice_peer_id,
            )
            .await
        });

        alice_task.await??;
        bob_task.await??;

        alice_handle.shutdown().await;
        bob_handle.shutdown().await;

        assert_eq!(
            bob_store
                .get_many(namespace.id(), Query::all())
                .unwrap()
                .collect::<Result<Vec<_>>>()
                .unwrap()
                .len(),
            2
        );
        assert_eq!(
            alice_store
                .get_many(namespace.id(), Query::all())
                .unwrap()
                .collect::<Result<Vec<_>>>()
                .unwrap()
                .len(),
            2
        );

        Ok(())
    }

    #[tokio::test]
    async fn test_sync_many_authors_memory() -> Result<()> {
        let _guard = iroh_test::logging::setup();
        let alice_store = store::memory::Store::default();
        let bob_store = store::memory::Store::default();
        test_sync_many_authors(alice_store, bob_store).await
    }

    #[tokio::test]
    async fn test_sync_many_authors_fs() -> Result<()> {
        let _guard = iroh_test::logging::setup();
        let tmpdir = tempfile::tempdir()?;
        let alice_store = store::fs::Store::new(tmpdir.path().join("a.db"))?;
        let bob_store = store::fs::Store::new(tmpdir.path().join("b.db"))?;
        test_sync_many_authors(alice_store, bob_store).await
    }

    type Message = (AuthorId, Vec<u8>, Hash);

    fn insert_messages<S: Store>(
        mut rng: impl CryptoRngCore,
        store: &S,
        replica: &mut crate::sync::Replica<S::Instance>,
        num_authors: usize,
        msgs_per_author: usize,
        key_value_fn: impl Fn(&AuthorId, usize) -> (String, String),
    ) -> Vec<Message> {
        let mut res = vec![];
        let authors: Vec<_> = (0..num_authors)
            .map(|_| store.new_author(&mut rng).unwrap())
            .collect();

        for i in 0..msgs_per_author {
            for author in authors.iter() {
                let (key, value) = key_value_fn(&author.id(), i);
                let hash = replica.hash_and_insert(key.clone(), author, value).unwrap();
                res.push((author.id(), key.as_bytes().to_vec(), hash));
            }
        }
        res.sort();
        res
    }

    fn get_messages<S: Store>(store: &S, namespace: NamespaceId) -> Vec<Message> {
        let mut msgs = store
            .get_many(namespace, Query::all())
            .unwrap()
            .map(|entry| {
                entry.map(|entry| {
                    (
                        entry.author_bytes(),
                        entry.key().to_vec(),
                        entry.content_hash(),
                    )
                })
            })
            .collect::<Result<Vec<_>>>()
            .unwrap();
        msgs.sort();
        msgs
    }

    async fn test_sync_many_authors<S: Store>(alice_store: S, bob_store: S) -> Result<()> {
        let num_messages = &[1, 2, 5, 10];
        let num_authors = &[2, 3, 4, 5, 10];
        let mut rng = rand_chacha::ChaCha12Rng::seed_from_u64(99);

        for num_messages in num_messages {
            for num_authors in num_authors {
                println!(
                    "bob & alice each using {num_authors} authors and inserting {num_messages} messages per author"
                );

                let alice_node_pubkey = SecretKey::generate_with_rng(&mut rng).public();
                let bob_node_pubkey = SecretKey::generate_with_rng(&mut rng).public();
                let namespace = NamespaceSecret::new(&mut rng);

                let mut all_messages = vec![];

                let mut alice_replica = alice_store.new_replica(namespace.clone()).unwrap();
                let alice_messages = insert_messages(
                    &mut rng,
                    &alice_store,
                    &mut alice_replica,
                    *num_authors,
                    *num_messages,
                    |author, i| {
                        (
                            format!("hello bob {i}"),
                            format!("from alice by {author}: {i}"),
                        )
                    },
                );
                all_messages.extend_from_slice(&alice_messages);

                let mut bob_replica = bob_store.new_replica(namespace.clone()).unwrap();
                let bob_messages = insert_messages(
                    &mut rng,
                    &bob_store,
                    &mut bob_replica,
                    *num_authors,
                    *num_messages,
                    |author, i| {
                        (
                            format!("hello bob {i}"),
                            format!("from bob by {author}: {i}"),
                        )
                    },
                );
                all_messages.extend_from_slice(&bob_messages);

                all_messages.sort();

                let res = get_messages(&alice_store, namespace.id());
                assert_eq!(res, alice_messages);

                let res = get_messages(&bob_store, namespace.id());
                assert_eq!(res, bob_messages);

                // replicas can be opened only once so close the replicas before spawning the
                // actors
                alice_store.close_replica(alice_replica);
                let alice_handle =
                    SyncHandle::spawn(alice_store.clone(), None, "alice".to_string());

                bob_store.close_replica(bob_replica);
                let bob_handle = SyncHandle::spawn(bob_store.clone(), None, "bob".to_string());

                run_sync(
                    alice_handle.clone(),
                    alice_node_pubkey,
                    bob_handle.clone(),
                    bob_node_pubkey,
                    namespace.id(),
                )
                .await?;

                let res = get_messages(&bob_store, namespace.id());
                assert_eq!(res.len(), all_messages.len());
                assert_eq!(res, all_messages);

                let res = get_messages(&bob_store, namespace.id());
                assert_eq!(res.len(), all_messages.len());
                assert_eq!(res, all_messages);

                alice_handle.shutdown().await;
                bob_handle.shutdown().await;
            }
        }

        Ok(())
    }

    async fn run_sync(
        alice_handle: SyncHandle,
        alice_node_pubkey: PublicKey,
        bob_handle: SyncHandle,
        bob_node_pubkey: PublicKey,
        namespace: NamespaceId,
    ) -> Result<()> {
        alice_handle
            .open(namespace, OpenOpts::default().sync())
            .await?;
        bob_handle
            .open(namespace, OpenOpts::default().sync())
            .await?;
        let (alice, bob) = tokio::io::duplex(1024);

        let (mut alice_reader, mut alice_writer) = tokio::io::split(alice);
        let alice_task = tokio::task::spawn(async move {
            run_alice(
                &mut alice_writer,
                &mut alice_reader,
                &alice_handle,
                namespace,
                bob_node_pubkey,
            )
            .await
        });

        let (mut bob_reader, mut bob_writer) = tokio::io::split(bob);
        let bob_task = tokio::task::spawn(async move {
            run_bob(
                &mut bob_writer,
                &mut bob_reader,
                bob_handle,
                |_namespace, _peer| futures::future::ready(AcceptOutcome::Allow),
                alice_node_pubkey,
            )
            .await
        });

        alice_task.await??;
        bob_task.await??;
        Ok(())
    }

    #[tokio::test]
    async fn test_sync_timestamps_memory() -> Result<()> {
        let _guard = iroh_test::logging::setup();
        let alice_store = store::memory::Store::default();
        let bob_store = store::memory::Store::default();
        test_sync_timestamps(alice_store, bob_store).await
    }

    #[tokio::test]
    async fn test_sync_timestamps_fs() -> Result<()> {
        let _guard = iroh_test::logging::setup();
        let tmpdir = tempfile::tempdir()?;
        let alice_store = store::fs::Store::new(tmpdir.path().join("a.db"))?;
        let bob_store = store::fs::Store::new(tmpdir.path().join("b.db"))?;
        test_sync_timestamps(alice_store, bob_store).await
    }

    async fn test_sync_timestamps<S: Store>(alice_store: S, bob_store: S) -> Result<()> {
        let mut rng = rand_chacha::ChaCha12Rng::seed_from_u64(99);
        let alice_node_pubkey = SecretKey::generate_with_rng(&mut rng).public();
        let bob_node_pubkey = SecretKey::generate_with_rng(&mut rng).public();
        let namespace = NamespaceSecret::new(&mut rng);
        let mut alice_replica = alice_store.new_replica(namespace.clone()).unwrap();
        let mut bob_replica = bob_store.new_replica(namespace.clone()).unwrap();

        let author = alice_store.new_author(&mut rng)?;
        bob_store.import_author(author.clone())?;

        let key = vec![1u8];
        let value_alice = vec![2u8];
        let value_bob = vec![3u8];
        // Insert into alice
        let hash_alice = alice_replica
            .hash_and_insert(&key, &author, &value_alice)
            .unwrap();
        // Insert into bob
        let hash_bob = bob_replica
            .hash_and_insert(&key, &author, &value_bob)
            .unwrap();

        assert_eq!(
            get_messages(&alice_store, alice_replica.id()),
            vec![(author.id(), key.clone(), hash_alice)]
        );

        assert_eq!(
            get_messages(&bob_store, bob_replica.id()),
            vec![(author.id(), key.clone(), hash_bob)]
        );

        alice_store.close_replica(alice_replica);
        bob_store.close_replica(bob_replica);

        let alice_handle = SyncHandle::spawn(alice_store.clone(), None, "alice".to_string());
        let bob_handle = SyncHandle::spawn(bob_store.clone(), None, "bob".to_string());

        run_sync(
            alice_handle.clone(),
            alice_node_pubkey,
            bob_handle.clone(),
            bob_node_pubkey,
            namespace.id(),
        )
        .await?;

        assert_eq!(
            get_messages(&alice_store, namespace.id()),
            vec![(author.id(), key.clone(), hash_bob)]
        );

        assert_eq!(
            get_messages(&bob_store, namespace.id()),
            vec![(author.id(), key.clone(), hash_bob)]
        );

        alice_handle.shutdown().await;
        bob_handle.shutdown().await;

        Ok(())
    }
}<|MERGE_RESOLUTION|>--- conflicted
+++ resolved
@@ -295,13 +295,8 @@
 mod tests {
     use crate::{
         actor::OpenOpts,
-<<<<<<< HEAD
         store::{self, Query, Store},
-        AuthorId, Namespace,
-=======
-        keys::{AuthorId, NamespaceSecret},
-        store::{self, GetFilter, Store},
->>>>>>> c1ebea8e
+        AuthorId, NamespaceSecret,
     };
     use anyhow::Result;
     use iroh_bytes::Hash;
@@ -335,11 +330,7 @@
 
         assert_eq!(
             bob_store
-<<<<<<< HEAD
                 .get_many(bob_replica.id(), Query::all(),)
-=======
-                .get_many(bob_replica.id(), GetFilter::All)
->>>>>>> c1ebea8e
                 .unwrap()
                 .collect::<Result<Vec<_>>>()
                 .unwrap()
@@ -348,11 +339,7 @@
         );
         assert_eq!(
             alice_store
-<<<<<<< HEAD
                 .get_many(alice_replica.id(), Query::all())
-=======
-                .get_many(alice_replica.id(), GetFilter::All)
->>>>>>> c1ebea8e
                 .unwrap()
                 .collect::<Result<Vec<_>>>()
                 .unwrap()
