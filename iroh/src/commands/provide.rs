use std::{
    fmt,
    net::{Ipv4Addr, SocketAddr, SocketAddrV4},
    path::PathBuf,
    str::FromStr,
    sync::Arc,
};

use anyhow::{anyhow, ensure, Context, Result};
use bytes::Bytes;
use iroh::{
    baomap::flat,
    client::quic::RPC_ALPN,
    collection::IrohCollectionParser,
<<<<<<< HEAD
    node::{GcPolicy, Node, StaticTokenAuthHandler},
    rpc_protocol::{ProvideRequest, ProviderRequest, ProviderResponse, ProviderService},
=======
    node::{Node, StaticTokenAuthHandler},
    rpc_protocol::{ProviderRequest, ProviderResponse, ProviderService},
>>>>>>> 8fe3f710
};
use iroh_bytes::{baomap::Store as BaoStore, protocol::RequestToken, util::runtime};
use iroh_net::{derp::DerpMap, key::SecretKey};
use iroh_sync::store::Store as DocStore;
use quic_rpc::{transport::quinn::QuinnServerEndpoint, ServiceEndpoint};
use tokio::io::AsyncWriteExt;
use tracing::{info_span, Instrument};

use crate::config::IrohPaths;

use super::{
    add::{aggregate_add_response, print_add_response},
    MAX_RPC_CONNECTIONS, MAX_RPC_STREAMS,
};

#[derive(Debug)]
pub struct ProvideOptions {
    pub addr: SocketAddr,
    pub rpc_port: ProviderRpcPort,
    pub keylog: bool,
    pub request_token: Option<RequestToken>,
    pub derp_map: Option<DerpMap>,
    pub gc_policy: GcPolicy,
}

pub async fn run(
    rt: &runtime::Handle,
    path: Option<PathBuf>,
    in_place: bool,
    tag: Option<Bytes>,
    opts: ProvideOptions,
) -> Result<()> {
    if let Some(ref path) = path {
        ensure!(
            path.exists(),
            "Cannot provide nonexistent path: {}",
            path.display()
        );
    }

    let blob_dir = IrohPaths::BaoFlatStoreComplete.with_env()?;
    let partial_blob_dir = IrohPaths::BaoFlatStorePartial.with_env()?;
    let meta_dir = IrohPaths::BaoFlatStorePartial.with_env()?;
    tokio::fs::create_dir_all(&blob_dir).await?;
    tokio::fs::create_dir_all(&partial_blob_dir).await?;
    let db = flat::Store::load(&blob_dir, &partial_blob_dir, &meta_dir, rt)
        .await
        .with_context(|| format!("Failed to load iroh database from {}", blob_dir.display()))?;
    let key = Some(IrohPaths::SecretKey.with_env()?);
    let store = iroh_sync::store::fs::Store::new(IrohPaths::DocsDatabase.with_env()?)?;
    let token = opts.request_token.clone();
    let provider = provide(db.clone(), store, rt, key, opts).await?;
    let client = provider.client();
    if let Some(t) = token.as_ref() {
        println!("Request token: {}", t);
    }

    // task that will add data to the provider, either from a file or from stdin
    let fut = {
        let provider = provider.clone();
        tokio::spawn(
            async move {
                let (path, tmp_path) = if let Some(path) = path {
                    let absolute = path.canonicalize()?;
                    println!("Adding {} as {}...", path.display(), absolute.display());
                    (absolute, None)
                } else {
                    // Store STDIN content into a temporary file
                    let (file, path) = tempfile::NamedTempFile::new()?.into_parts();
                    let mut file = tokio::fs::File::from_std(file);
                    let path_buf = path.to_path_buf();
                    // Copy from stdin to the file, until EOF
                    tokio::io::copy(&mut tokio::io::stdin(), &mut file).await?;
                    println!("Adding from stdin...");
                    // return the TempPath to keep it alive
                    (path_buf, Some(path))
                };
                // tell the provider to add the data
<<<<<<< HEAD
                let stream = controller
                    .server_streaming(ProvideRequest {
                        path,
                        in_place,
                        tag,
                    })
                    .await?;
=======
                let stream = client.blobs.add_from_path(path, in_place).await?;
>>>>>>> 8fe3f710
                match aggregate_add_response(stream).await {
                    Ok((hash, entries)) => {
                        print_add_response(hash, entries);
                        let ticket = provider.ticket(hash).await?.with_token(token);
                        println!("All-in-one ticket: {ticket}");
                        anyhow::Ok(tmp_path)
                    }
                    Err(e) => {
                        eprintln!("Failed to add data: {}", e);
                        std::process::exit(-1);
                    }
                }
            }
            .instrument(info_span!("provider-add")),
        )
    };

    let provider2 = provider.clone();
    tokio::select! {
        biased;
        _ = tokio::signal::ctrl_c() => {
            println!("Shutting down provider...");
            provider2.shutdown();
        }
        res = provider => {
            res?;
        }
    }

    // the future holds a reference to the temp file, so we need to
    // keep it for as long as the provider is running. The drop(fut)
    // makes this explicit.
    fut.abort();
    drop(fut);
    Ok(())
}

async fn provide<B: BaoStore, D: DocStore>(
    bao_store: B,
    doc_store: D,
    rt: &runtime::Handle,
    key: Option<PathBuf>,
    opts: ProvideOptions,
) -> Result<Node<B, D>> {
    let secret_key = get_secret_key(key).await?;

    let mut builder = Node::builder(bao_store, doc_store)
        .collection_parser(IrohCollectionParser)
        .custom_auth_handler(Arc::new(StaticTokenAuthHandler::new(opts.request_token)))
        .gc_policy(opts.gc_policy)
        .keylog(opts.keylog);
    if let Some(dm) = opts.derp_map {
        builder = builder.enable_derp(dm);
    }
    let builder = builder.bind_addr(opts.addr).runtime(rt);

    let provider = if let Some(rpc_port) = opts.rpc_port.into() {
        let rpc_endpoint = make_rpc_endpoint(&secret_key, rpc_port)?;
        builder
            .rpc_endpoint(rpc_endpoint)
            .secret_key(secret_key)
            .spawn()
            .await?
    } else {
        builder.secret_key(secret_key).spawn().await?
    };
    let eps = provider.local_endpoints().await?;
    println!("Listening addresses:");
    for ep in eps {
        println!("  {}", ep.addr);
    }
    let region = provider.my_derp().await;
    println!(
        "DERP Region: {}",
        region.map_or("None".to_string(), |r| r.to_string())
    );
    println!("PeerID: {}", provider.peer_id());
    println!();
    Ok(provider)
}

async fn get_secret_key(key: Option<PathBuf>) -> Result<SecretKey> {
    match key {
        Some(key_path) => {
            if key_path.exists() {
                let keystr = tokio::fs::read(key_path).await?;
                let secret_key = SecretKey::try_from_openssh(keystr).context("invalid keyfile")?;
                Ok(secret_key)
            } else {
                let secret_key = SecretKey::generate();
                let ser_key = secret_key.to_openssh()?;

                // Try to canoncialize if possible
                let key_path = key_path.canonicalize().unwrap_or(key_path);
                let key_path_parent = key_path.parent().ok_or_else(|| {
                    anyhow!("no parent directory found for '{}'", key_path.display())
                })?;
                tokio::fs::create_dir_all(&key_path_parent).await?;

                // write to tempfile
                let (file, temp_file_path) = tempfile::NamedTempFile::new_in(key_path_parent)
                    .context("unable to create tempfile")?
                    .into_parts();
                let mut file = tokio::fs::File::from_std(file);
                file.write_all(ser_key.as_bytes())
                    .await
                    .context("unable to write keyfile")?;
                file.flush().await?;
                drop(file);

                // move file
                tokio::fs::rename(temp_file_path, key_path)
                    .await
                    .context("failed to rename keyfile")?;

                Ok(secret_key)
            }
        }
        None => {
            // No path provided, just generate one
            Ok(SecretKey::generate())
        }
    }
}

/// Makes a an RPC endpoint that uses a QUIC transport
fn make_rpc_endpoint(
    secret_key: &SecretKey,
    rpc_port: u16,
) -> Result<impl ServiceEndpoint<ProviderService>> {
    let rpc_addr = SocketAddr::V4(SocketAddrV4::new(Ipv4Addr::LOCALHOST, rpc_port));
    let rpc_quinn_endpoint = quinn::Endpoint::server(
        iroh::node::make_server_config(
            secret_key,
            MAX_RPC_STREAMS,
            MAX_RPC_CONNECTIONS,
            vec![RPC_ALPN.to_vec()],
        )?,
        rpc_addr,
    )?;
    let rpc_endpoint =
        QuinnServerEndpoint::<ProviderRequest, ProviderResponse>::new(rpc_quinn_endpoint)?;
    Ok(rpc_endpoint)
}

#[derive(Debug, Clone)]
pub enum ProviderRpcPort {
    Enabled(u16),
    Disabled,
}

impl From<ProviderRpcPort> for Option<u16> {
    fn from(value: ProviderRpcPort) -> Self {
        match value {
            ProviderRpcPort::Enabled(port) => Some(port),
            ProviderRpcPort::Disabled => None,
        }
    }
}

impl fmt::Display for ProviderRpcPort {
    fn fmt(&self, f: &mut fmt::Formatter<'_>) -> fmt::Result {
        match self {
            ProviderRpcPort::Enabled(port) => write!(f, "{port}"),
            ProviderRpcPort::Disabled => write!(f, "disabled"),
        }
    }
}

impl FromStr for ProviderRpcPort {
    type Err = anyhow::Error;

    fn from_str(s: &str) -> Result<Self, Self::Err> {
        if s == "disabled" {
            Ok(ProviderRpcPort::Disabled)
        } else {
            Ok(ProviderRpcPort::Enabled(s.parse()?))
        }
    }
}<|MERGE_RESOLUTION|>--- conflicted
+++ resolved
@@ -7,18 +7,12 @@
 };
 
 use anyhow::{anyhow, ensure, Context, Result};
-use bytes::Bytes;
 use iroh::{
     baomap::flat,
     client::quic::RPC_ALPN,
     collection::IrohCollectionParser,
-<<<<<<< HEAD
-    node::{GcPolicy, Node, StaticTokenAuthHandler},
-    rpc_protocol::{ProvideRequest, ProviderRequest, ProviderResponse, ProviderService},
-=======
     node::{Node, StaticTokenAuthHandler},
     rpc_protocol::{ProviderRequest, ProviderResponse, ProviderService},
->>>>>>> 8fe3f710
 };
 use iroh_bytes::{baomap::Store as BaoStore, protocol::RequestToken, util::runtime};
 use iroh_net::{derp::DerpMap, key::SecretKey};
@@ -41,14 +35,12 @@
     pub keylog: bool,
     pub request_token: Option<RequestToken>,
     pub derp_map: Option<DerpMap>,
-    pub gc_policy: GcPolicy,
 }
 
 pub async fn run(
     rt: &runtime::Handle,
     path: Option<PathBuf>,
     in_place: bool,
-    tag: Option<Bytes>,
     opts: ProvideOptions,
 ) -> Result<()> {
     if let Some(ref path) = path {
@@ -61,7 +53,7 @@
 
     let blob_dir = IrohPaths::BaoFlatStoreComplete.with_env()?;
     let partial_blob_dir = IrohPaths::BaoFlatStorePartial.with_env()?;
-    let meta_dir = IrohPaths::BaoFlatStorePartial.with_env()?;
+    let meta_dir = IrohPaths::BaoFlatStoreMeta.with_env()?;
     tokio::fs::create_dir_all(&blob_dir).await?;
     tokio::fs::create_dir_all(&partial_blob_dir).await?;
     let db = flat::Store::load(&blob_dir, &partial_blob_dir, &meta_dir, rt)
@@ -97,17 +89,7 @@
                     (path_buf, Some(path))
                 };
                 // tell the provider to add the data
-<<<<<<< HEAD
-                let stream = controller
-                    .server_streaming(ProvideRequest {
-                        path,
-                        in_place,
-                        tag,
-                    })
-                    .await?;
-=======
                 let stream = client.blobs.add_from_path(path, in_place).await?;
->>>>>>> 8fe3f710
                 match aggregate_add_response(stream).await {
                     Ok((hash, entries)) => {
                         print_add_response(hash, entries);
@@ -157,7 +139,6 @@
     let mut builder = Node::builder(bao_store, doc_store)
         .collection_parser(IrohCollectionParser)
         .custom_auth_handler(Arc::new(StaticTokenAuthHandler::new(opts.request_token)))
-        .gc_policy(opts.gc_policy)
         .keylog(opts.keylog);
     if let Some(dm) = opts.derp_map {
         builder = builder.enable_derp(dm);
