use std::{
    future::Future,
    net::SocketAddr,
    sync::Arc,
    time::{Duration, Instant},
};

use anyhow::{anyhow, bail, Context, Result};
use bytes::Bytes;
use futures::{Stream, StreamExt};
use iroh::{
    client::mem::Doc,
    node::{Builder, Node},
    rpc_protocol::ShareMode,
    sync_engine::LiveEvent,
};
use iroh_net::key::{PublicKey, SecretKey};
use quic_rpc::transport::misc::DummyServerEndpoint;
use rand::{CryptoRng, Rng, SeedableRng};
use tracing::{debug, info};
use tracing_subscriber::{prelude::*, EnvFilter};

use iroh_bytes::{util::runtime, Hash};
use iroh_net::derp::DerpMode;
use iroh_sync::{
<<<<<<< HEAD
    store::{self, Query},
    AuthorId, ContentStatus, Entry, NamespaceId,
=======
    store::{self, GetFilter},
    AuthorId, ContentStatus, Entry,
>>>>>>> a916d4cb
};

const TIMEOUT: Duration = Duration::from_secs(60);

/// Pick up the tokio runtime from the thread local and add a
/// thread per core runtime.
fn test_runtime() -> runtime::Handle {
    runtime::Handle::from_current(1).unwrap()
}

fn test_node(
    rt: runtime::Handle,
    addr: SocketAddr,
    secret_key: SecretKey,
) -> Builder<iroh_bytes::store::mem::Store, store::memory::Store, DummyServerEndpoint> {
    let db = iroh_bytes::store::mem::Store::new(rt.clone());
    let store = iroh_sync::store::memory::Store::default();
    Node::builder(db, store)
        .secret_key(secret_key)
        .derp_mode(DerpMode::Disabled)
        .runtime(&rt)
        .bind_addr(addr)
}

// The function is not `async fn` so that we can take a `&mut` borrow on the `rng` without
// capturing that `&mut` lifetime in the returned future. This allows to call it in a loop while
// still collecting the futures before awaiting them alltogether (see [`spawn_nodes`])
fn spawn_node(
    rt: runtime::Handle,
    i: usize,
    rng: &mut (impl CryptoRng + Rng),
) -> impl Future<Output = anyhow::Result<Node<iroh_bytes::store::mem::Store>>> + 'static {
    let secret_key = SecretKey::generate_with_rng(rng);
    async move {
        let node = test_node(rt, "127.0.0.1:0".parse()?, secret_key);
        let node = node.spawn().await?;
        info!(?i, me = %node.peer_id().fmt_short(), "node spawned");
        Ok(node)
    }
}

async fn spawn_nodes(
    rt: runtime::Handle,
    n: usize,
    mut rng: &mut (impl CryptoRng + Rng),
) -> anyhow::Result<Vec<Node<iroh_bytes::store::mem::Store>>> {
    let mut futs = vec![];
    for i in 0..n {
        futs.push(spawn_node(rt.clone(), i, &mut rng));
    }
    futures::future::join_all(futs).await.into_iter().collect()
}

pub fn test_rng(seed: &[u8]) -> rand_chacha::ChaCha12Rng {
    rand_chacha::ChaCha12Rng::from_seed(*Hash::new(seed).as_bytes())
}

/// This tests the simplest scenario: A node connects to another node, and performs sync.
#[tokio::test]
async fn sync_simple() -> Result<()> {
    setup_logging();
    let mut rng = test_rng(b"sync_simple");
    let rt = test_runtime();
    let nodes = spawn_nodes(rt, 2, &mut rng).await?;
    let clients = nodes.iter().map(|node| node.client()).collect::<Vec<_>>();

    // create doc on node0
    let peer0 = nodes[0].peer_id();
    let author0 = clients[0].authors.create().await?;
    let doc0 = clients[0].docs.create().await?;
    let hash0 = doc0
        .set_bytes(author0, b"k1".to_vec(), b"v1".to_vec())
        .await?;
    assert_latest(&doc0, b"k1", b"v1").await;
    let ticket = doc0.share(ShareMode::Write).await?;

    let mut events0 = doc0.subscribe().await?;

    info!("node1: join");
    let peer1 = nodes[1].peer_id();
    let doc1 = clients[1].docs.import(ticket.clone()).await?;
    let mut events1 = doc1.subscribe().await?;
    info!("node1: assert 4 events");
    assert_next_unordered(
        &mut events1,
        TIMEOUT,
        vec![
            Box::new(move |e| matches!(e, LiveEvent::NeighborUp(peer) if *peer == peer0)),
            Box::new(move |e| matches!(e, LiveEvent::InsertRemote { from, .. } if *from == peer0 )),
            Box::new(move |e| match_sync_finished(e, peer0)),
            Box::new(move |e| matches!(e, LiveEvent::ContentReady { hash } if *hash == hash0)),
        ],
    )
    .await;
    assert_latest(&doc1, b"k1", b"v1").await;

    info!("node0: assert 2 events");
    assert_next_unordered(
        &mut events0,
        TIMEOUT,
        vec![
            Box::new(move |e| matches!(e, LiveEvent::NeighborUp(peer) if *peer == peer1)),
            Box::new(move |e| match_sync_finished(e, peer1)),
        ],
    )
    .await;

    for node in nodes {
        node.shutdown();
    }
    Ok(())
}

/// Test subscribing to replica events (without sync)
#[tokio::test]
async fn sync_subscribe_no_sync() -> Result<()> {
    let mut rng = test_rng(b"sync_subscribe");
    setup_logging();
    let rt = test_runtime();
    let node = spawn_node(rt, 0, &mut rng).await?;
    let client = node.client();
    let doc = client.docs.create().await?;
    let mut sub = doc.subscribe().await?;
    let author = client.authors.create().await?;
    doc.set_bytes(author, b"k".to_vec(), b"v".to_vec()).await?;
    let event = tokio::time::timeout(Duration::from_millis(100), sub.next()).await?;
    assert!(
        matches!(event, Some(Ok(LiveEvent::InsertLocal { .. }))),
        "expected InsertLocal but got {event:?}"
    );
    node.shutdown();
    Ok(())
}

#[tokio::test]
async fn sync_gossip_bulk() -> Result<()> {
    let n_entries: usize = std::env::var("N_ENTRIES")
        .map(|x| x.parse().expect("N_ENTRIES must be a number"))
        .unwrap_or(1000);
    let mut rng = test_rng(b"sync_gossip_bulk");
    setup_logging();

    let rt = test_runtime();
    let nodes = spawn_nodes(rt.clone(), 2, &mut rng).await?;
    let clients = nodes.iter().map(|node| node.client()).collect::<Vec<_>>();

    let _peer0 = nodes[0].peer_id();
    let author0 = clients[0].authors.create().await?;
    let doc0 = clients[0].docs.create().await?;
    let mut ticket = doc0.share(ShareMode::Write).await?;
    // unset peers to not yet start sync
    let peers = ticket.nodes.clone();
    ticket.nodes = vec![];
    let doc1 = clients[1].docs.import(ticket).await?;
    let mut events = doc1.subscribe().await?;

    // create entries for initial sync.
    let now = Instant::now();
    let value = b"foo";
    for i in 0..n_entries {
        let key = format!("init/{i}");
        doc0.set_bytes(author0, key.as_bytes().to_vec(), value.to_vec())
            .await?;
    }
    let elapsed = now.elapsed();
    info!(
        "insert took {elapsed:?} for {n_entries} ({:?} per entry)",
        elapsed / n_entries as u32
    );

    let now = Instant::now();
    let mut count = 0;
    doc0.start_sync(vec![]).await?;
    doc1.start_sync(peers).await?;
    while let Some(event) = events.next().await {
        let event = event?;
        if matches!(event, LiveEvent::InsertRemote { .. }) {
            count += 1;
        }
        if count == n_entries {
            break;
        }
    }
    let elapsed = now.elapsed();
    info!(
        "initial sync took {elapsed:?} for {n_entries} ({:?} per entry)",
        elapsed / n_entries as u32
    );

    // publish another 1000 entries
    let mut count = 0;
    let value = b"foo";
    let now = Instant::now();
    for i in 0..n_entries {
        let key = format!("gossip/{i}");
        doc0.set_bytes(author0, key.as_bytes().to_vec(), value.to_vec())
            .await?;
    }
    let elapsed = now.elapsed();
    info!(
        "insert took {elapsed:?} for {n_entries} ({:?} per entry)",
        elapsed / n_entries as u32
    );

    while let Some(event) = events.next().await {
        let event = event?;
        if matches!(event, LiveEvent::InsertRemote { .. }) {
            count += 1;
        }
        if count == n_entries {
            break;
        }
    }
    let elapsed = now.elapsed();
    info!(
        "gossip recv took {elapsed:?} for {n_entries} ({:?} per entry)",
        elapsed / n_entries as u32
    );

    Ok(())
}

/// This tests basic sync and gossip with 3 peers.
#[tokio::test]
async fn sync_full_basic() -> Result<()> {
    let mut rng = test_rng(b"sync_full_basic");
    setup_logging();
    let rt = test_runtime();
    let mut nodes = spawn_nodes(rt.clone(), 2, &mut rng).await?;
    let mut clients = nodes.iter().map(|node| node.client()).collect::<Vec<_>>();

    // peer0: create doc and ticket
    let peer0 = nodes[0].peer_id();
    let author0 = clients[0].authors.create().await?;
    let doc0 = clients[0].docs.create().await?;
    let mut events0 = doc0.subscribe().await?;
    let key0 = b"k1";
    let value0 = b"v1";
    let hash0 = doc0
        .set_bytes(author0, key0.to_vec(), value0.to_vec())
        .await?;

    info!("peer0: wait for 1 event (local insert)");
    let e = next(&mut events0).await;
    assert!(
        matches!(&e, LiveEvent::InsertLocal { entry } if entry.content_hash() == hash0),
        "expected LiveEvent::InsertLocal but got {e:?}",
    );
    assert_latest(&doc0, key0, value0).await;
    let ticket = doc0.share(ShareMode::Write).await?;

    info!("peer1: spawn");
    let peer1 = nodes[1].peer_id();
    let author1 = clients[1].authors.create().await?;
    info!("peer1: join doc");
    let doc1 = clients[1].docs.import(ticket.clone()).await?;

    info!("peer1: wait for 4 events (for sync and join with peer0)");
    let mut events1 = doc1.subscribe().await?;
    assert_next_unordered(
        &mut events1,
        TIMEOUT,
        vec![
            Box::new(move |e| matches!(e, LiveEvent::NeighborUp(peer) if *peer == peer0)),
            Box::new(move |e| matches!(e, LiveEvent::InsertRemote { from, .. } if *from == peer0 )),
            Box::new(move |e| match_sync_finished(e, peer0)),
            Box::new(move |e| matches!(e, LiveEvent::ContentReady { hash } if *hash == hash0)),
        ],
    )
    .await;

    info!("peer0: wait for 2 events (join & accept sync finished from peer1)");
    assert_next_unordered(
        &mut events0,
        TIMEOUT,
        vec![
            Box::new(move |e| matches!(e, LiveEvent::NeighborUp(peer) if *peer == peer1)),
            Box::new(move |e| match_sync_finished(e, peer1)),
        ],
    )
    .await;

    info!("peer1: insert entry");
    let key1 = b"k2";
    let value1 = b"v2";
    let hash1 = doc1
        .set_bytes(author1, key1.to_vec(), value1.to_vec())
        .await?;
    assert_latest(&doc1, key1, value1).await;
    info!("peer1: wait for 1 event (local insert)");
    let e = next(&mut events1).await;
    assert!(
        matches!(&e, LiveEvent::InsertLocal { entry } if entry.content_hash() == hash1),
        "expected LiveEvent::InsertLocal but got {e:?}",
    );

    // peer0: assert events for entry received via gossip
    info!("peer0: wait for 2 events (gossip'ed entry from peer1)");
    assert_next_unordered(
        &mut events0,
        TIMEOUT,
        vec![
            Box::new(
                move |e| matches!(e, LiveEvent::InsertRemote { from, content_status: ContentStatus::Missing, .. } if *from == peer1),
            ),
            Box::new(move |e| matches!(e, LiveEvent::ContentReady { hash } if *hash == hash1)),
        ],
    ).await;
    assert_latest(&doc0, key1, value1).await;

    // Note: If we could check gossip messages directly here (we can't easily), we would notice
    // that peer1 will receive a `Op::ContentReady` gossip message, broadcast
    // by peer0 with neighbor scope. This message is superflous, and peer0 could know that, however
    // our gossip implementation does not allow us to filter message receivers this way.

    info!("peer2: spawn");
    nodes.push(spawn_node(rt.clone(), nodes.len(), &mut rng).await?);
    clients.push(nodes.last().unwrap().client());
    let doc2 = clients[2].docs.import(ticket).await?;
    let peer2 = nodes[2].peer_id();
    let mut events2 = doc2.subscribe().await?;

    info!("peer2: wait for 8 events (from sync with peers)");
    assert_next_unordered_with_optionals(
        &mut events2,
        TIMEOUT,
        // required events
        vec![
            // 2 NeighborUp events
            Box::new(move |e| matches!(e, LiveEvent::NeighborUp(peer) if *peer == peer0)),
            Box::new(move |e| matches!(e, LiveEvent::NeighborUp(peer) if *peer == peer1)),
            // 2 SyncFinished events
            Box::new(move |e| match_sync_finished(e, peer0)),
            Box::new(move |e| match_sync_finished(e, peer1)),
            // 2 InsertRemote events
            Box::new(
                move |e| matches!(e, LiveEvent::InsertRemote { entry, content_status: ContentStatus::Missing, .. } if entry.content_hash() == hash0),
            ),
            Box::new(
                move |e| matches!(e, LiveEvent::InsertRemote { entry, content_status: ContentStatus::Missing, .. } if entry.content_hash() == hash1),
            ),
            // 2 ContentReady events
            Box::new(move |e| matches!(e, LiveEvent::ContentReady { hash } if *hash == hash0)),
            Box::new(move |e| matches!(e, LiveEvent::ContentReady { hash } if *hash == hash1)),
        ],
        // optional events
        // it may happen that we run sync two times against our two peers:
        // if the first sync (as a result of us joining the peer manually through the ticket) completes
        // before the peer shows up as a neighbor, we run sync again for the NeighborUp event.
        vec![
            // 2 SyncFinished events
            Box::new(move |e| match_sync_finished(e, peer0)),
            Box::new(move |e| match_sync_finished(e, peer1)),
        ]
    ).await;
    assert_latest(&doc2, b"k1", b"v1").await;
    assert_latest(&doc2, b"k2", b"v2").await;

    info!("peer0: wait for 2 events (join & accept sync finished from peer2)");
    assert_next_unordered(
        &mut events0,
        TIMEOUT,
        vec![
            Box::new(move |e| matches!(e, LiveEvent::NeighborUp(peer) if *peer == peer2)),
            Box::new(move |e| match_sync_finished(e, peer2)),
        ],
    )
    .await;

    info!("peer1: wait for 2 events (join & accept sync finished from peer2)");
    assert_next_unordered(
        &mut events1,
        TIMEOUT,
        vec![
            Box::new(move |e| matches!(e, LiveEvent::NeighborUp(peer) if *peer == peer2)),
            Box::new(move |e| match_sync_finished(e, peer2)),
        ],
    )
    .await;

    info!("shutdown");
    for node in nodes {
        node.shutdown();
    }

    Ok(())
}

#[tokio::test]
async fn sync_open_close() -> Result<()> {
    let mut rng = test_rng(b"sync_subscribe_stop_close");
    setup_logging();
    let rt = test_runtime();
    let node = spawn_node(rt, 0, &mut rng).await?;
    let client = node.client();

    let doc = client.docs.create().await?;
    let status = doc.status().await?;
    assert_eq!(status.handles, 1);

    let doc2 = client.docs.open(doc.id()).await?.unwrap();
    let status = doc2.status().await?;
    assert_eq!(status.handles, 2);

    doc.close().await?;
    assert!(doc.status().await.is_err());

    let status = doc2.status().await?;
    assert_eq!(status.handles, 1);

    Ok(())
}

#[tokio::test]
async fn sync_subscribe_stop_close() -> Result<()> {
    let mut rng = test_rng(b"sync_subscribe_stop_close");
    setup_logging();
    let rt = test_runtime();
    let node = spawn_node(rt, 0, &mut rng).await?;
    let client = node.client();

    let doc = client.docs.create().await?;
    let author = client.authors.create().await?;

    let status = doc.status().await?;
    assert_eq!(status.subscribers, 0);
    assert_eq!(status.handles, 1);
    assert!(!status.sync);

    doc.start_sync(vec![]).await?;
    let status = doc.status().await?;
    assert!(status.sync);
    assert_eq!(status.handles, 2);
    assert_eq!(status.subscribers, 1);

    let sub = doc.subscribe().await?;
    let status = doc.status().await?;
    assert_eq!(status.subscribers, 2);
    drop(sub);
    // trigger an event that makes the actor check if the event channels are still connected
    doc.set_bytes(author, b"x".to_vec(), b"x".to_vec()).await?;
    let status = doc.status().await?;
    assert_eq!(status.subscribers, 1);

    doc.leave().await?;
    let status = doc.status().await?;
    assert_eq!(status.subscribers, 0);
    assert_eq!(status.handles, 1);
    assert!(!status.sync);

    Ok(())
}

// TODO: reenable when passing consistently
// /// Test sync between many nodes with propagation through sync reports.
// #[tokio::test(flavor = "multi_thread")]
// async fn sync_big() -> Result<()> {
//     setup_logging();
//     let mut rng = test_rng(b"sync_big");
//     let rt = test_runtime();
//     let n_nodes = std::env::var("NODES")
//         .map(|v| v.parse().expect("NODES must be a number"))
//         .unwrap_or(10);
//     let n_entries_init = 1;

//     tokio::task::spawn(async move {
//         for i in 0.. {
//             tokio::time::sleep(Duration::from_secs(1)).await;
//             info!("tick {i}");
//         }
//     });

//     let nodes = spawn_nodes(rt, n_nodes, &mut rng).await?;
//     let peer_ids = nodes.iter().map(|node| node.peer_id()).collect::<Vec<_>>();
//     let clients = nodes.iter().map(|node| node.client()).collect::<Vec<_>>();
//     let authors = collect_futures(clients.iter().map(|c| c.authors.create())).await?;

//     let doc0 = clients[0].docs.create().await?;
//     let mut ticket = doc0.share(ShareMode::Write).await?;
//     // do not join for now, just import without any peer info
//     let peer0 = ticket.nodes[0].clone();
//     ticket.nodes = vec![];

//     let mut docs = vec![];
//     docs.push(doc0);
//     docs.extend_from_slice(
//         &collect_futures(
//             clients
//                 .iter()
//                 .skip(1)
//                 .map(|c| c.docs.import(ticket.clone())),
//         )
//         .await?,
//     );

//     let mut expected = vec![];

//     // create initial data on each node
//     publish(&docs, &mut expected, n_entries_init, |i, j| {
//         (
//             authors[i],
//             format!("init/{}/{j}", peer_ids[i].fmt_short()),
//             format!("init:{i}:{j}"),
//         )
//     })
//     .await?;

//     // assert initial data
//     for (i, doc) in docs.iter().enumerate() {
//         let entries = get_all_with_content(doc).await?;
//         let mut expected = expected
//             .iter()
//             .filter(|e| e.author == authors[i])
//             .cloned()
//             .collect::<Vec<_>>();
//         expected.sort();
//         assert_eq!(entries, expected, "phase1 pre-sync correct");
//     }

//     // setup event streams
//     let events = collect_futures(docs.iter().map(|d| d.subscribe())).await?;

//     // join nodes together
//     for (i, doc) in docs.iter().enumerate().skip(1) {
//         info!(me = %peer_ids[i].fmt_short(), peer = %peer0.peer_id.fmt_short(), "join");
//         doc.start_sync(vec![peer0.clone()]).await?;
//     }

//     // wait for InsertRemote events stuff to happen
//     info!("wait for all peers to receive insert events");
//     let expected_inserts = (n_nodes - 1) * n_entries_init;
//     let mut tasks = tokio::task::JoinSet::default();
//     for (i, events) in events.into_iter().enumerate() {
//         let doc = docs[i].clone();
//         let me = doc.id().fmt_short();
//         let expected = expected.clone();
//         let fut = async move {
//             wait_for_events(events, expected_inserts, TIMEOUT, |e| {
//                 matches!(e, LiveEvent::InsertRemote { .. })
//             })
//             .await?;
//             let entries = get_all(&doc).await?;
//             if entries != expected {
//                 Err(anyhow!(
//                     "node {i} failed (has {} entries but expected to have {})",
//                     entries.len(),
//                     expected.len()
//                 ))
//             } else {
//                 info!(
//                     "received and checked all {} expected entries",
//                     expected.len()
//                 );
//                 Ok(())
//             }
//         }
//         .instrument(error_span!("sync-test", %me));
//         let fut = fut.map(move |r| r.with_context(move || format!("node {i} ({me})")));
//         tasks.spawn(fut);
//     }

//     while let Some(res) = tasks.join_next().await {
//         res??;
//     }

//     assert_all_docs(&docs, &peer_ids, &expected, "after initial sync").await;

//     info!("shutdown");
//     for node in nodes {
//         node.shutdown();
//     }

//     Ok(())
// }

// /// Get all entries of a document.
// async fn get_all(doc: &Doc) -> anyhow::Result<Vec<Entry>> {
//     let entries = doc.get_many(GetFilter::All).await?;
//     let entries = entries.collect::<Vec<_>>().await;
//     entries.into_iter().collect()
// }

// /// Get all entries of a document with the blob content.
// async fn get_all_with_content(doc: &Doc) -> anyhow::Result<Vec<(Entry, Bytes)>> {
//     let entries = doc.get_many(GetFilter::All).await?;
//     let entries = entries.and_then(|entry| async {
//         let content = doc.read_to_bytes(&entry).await;
//         content.map(|c| (entry, c))
//     });
//     let entries = entries.collect::<Vec<_>>().await;
//     let entries = entries.into_iter().collect::<Result<Vec<_>>>()?;
//     Ok(entries)
// }

// async fn publish(
//     docs: &[Doc],
//     expected: &mut Vec<ExpectedEntry>,
//     n: usize,
//     cb: impl Fn(usize, usize) -> (AuthorId, String, String),
// ) -> anyhow::Result<()> {
//     for (i, doc) in docs.iter().enumerate() {
//         for j in 0..n {
//             let (author, key, value) = cb(i, j);
//             doc.set_bytes(author, key.as_bytes().to_vec(), value.as_bytes().to_vec())
//                 .await?;
//             expected.push(ExpectedEntry { author, key, value });
//         }
//     }
//     expected.sort();
//     Ok(())
// }

// /// Collect an iterator into futures by joining them all and failing if any future failed.
// async fn collect_futures<T>(
//     futs: impl IntoIterator<Item = impl Future<Output = anyhow::Result<T>>>,
// ) -> anyhow::Result<Vec<T>> {
//     futures::future::join_all(futs)
//         .await
//         .into_iter()
//         .collect::<Result<Vec<_>>>()
// }

// /// Collect `count` events from the `events` stream, only collecting events for which `matcher`
// /// returns true.
// async fn wait_for_events(
//     mut events: impl Stream<Item = Result<LiveEvent>> + Send + Unpin + 'static,
//     count: usize,
//     timeout: Duration,
//     matcher: impl Fn(&LiveEvent) -> bool,
// ) -> anyhow::Result<Vec<LiveEvent>> {
//     let mut res = Vec::with_capacity(count);
//     let sleep = tokio::time::sleep(timeout);
//     tokio::pin!(sleep);
//     while res.len() < count {
//         tokio::select! {
//             () = &mut sleep => {
//                 bail!("Failed to collect {count} elements in {timeout:?} (collected only {})", res.len());
//             },
//             event = events.try_next() => {
//                 let event = event?;
//                 match event {
//                     None => bail!("stream ended after {} items, but expected {count}", res.len()),
//                     Some(event) => if matcher(&event) {
//                         res.push(event);
//                         debug!("recv event {} of {count}", res.len());
//                     }
//                 }
//             }
//         }
//     }
//     Ok(res)
// }

// async fn assert_all_docs(
//     docs: &[Doc],
//     peer_ids: &[PublicKey],
//     expected: &Vec<ExpectedEntry>,
//     label: &str,
// ) {
//     info!("validate all peers: {label}");
//     for (i, doc) in docs.iter().enumerate() {
//         let entries = get_all(doc).await.unwrap_or_else(|err| {
//             panic!("failed to get entries for peer {:?}: {err:?}", peer_ids[i])
//         });
//         assert_eq!(
//             &entries,
//             expected,
//             "{label}: peer {i} {:?} failed (have {} but expected {})",
//             peer_ids[i],
//             entries.len(),
//             expected.len()
//         );
//     }
// }

#[derive(Debug, Ord, Eq, PartialEq, PartialOrd, Clone)]
struct ExpectedEntry {
    author: AuthorId,
    key: String,
    value: String,
}

impl PartialEq<Entry> for ExpectedEntry {
    fn eq(&self, other: &Entry) -> bool {
        self.key.as_bytes() == other.key()
            && Hash::new(&self.value) == other.content_hash()
            && self.author == other.author()
    }
}
impl PartialEq<(Entry, Bytes)> for ExpectedEntry {
    fn eq(&self, (entry, content): &(Entry, Bytes)) -> bool {
        self.key.as_bytes() == entry.key()
            && Hash::new(&self.value) == entry.content_hash()
            && self.author == entry.author()
            && self.value.as_bytes() == content.as_ref()
    }
}
impl PartialEq<ExpectedEntry> for Entry {
    fn eq(&self, other: &ExpectedEntry) -> bool {
        other.eq(self)
    }
}
impl PartialEq<ExpectedEntry> for (Entry, Bytes) {
    fn eq(&self, other: &ExpectedEntry) -> bool {
        other.eq(self)
    }
}

#[tokio::test]
async fn doc_delete() -> Result<()> {
    let rt = test_runtime();
    let db = iroh_bytes::store::mem::Store::new(rt.clone());
    let store = iroh_sync::store::memory::Store::default();
    let addr = "127.0.0.1:0".parse().unwrap();
    let node = Node::builder(db, store)
        .gc_policy(iroh::node::GcPolicy::Interval(Duration::from_millis(100)))
        .runtime(&rt)
        .bind_addr(addr)
        .spawn()
        .await?;
    let client = node.client();
    let doc = client.docs.create().await?;
    let author = client.authors.create().await?;
    let hash = doc
        .set_bytes(author, b"foo".to_vec(), b"hi".to_vec())
        .await?;
    assert_latest(&doc, b"foo", b"hi").await;
    let deleted = doc.del(author, b"foo".to_vec()).await?;
    assert_eq!(deleted, 1);

    let entry = doc.get_one(author, b"foo".to_vec()).await?;
    assert!(entry.is_none());

    // wait for gc
    // TODO: allow to manually trigger gc
    tokio::time::sleep(Duration::from_millis(200)).await;
    let bytes = client.blobs.read_to_bytes(hash).await;
    assert!(bytes.is_err());
    node.shutdown();
    Ok(())
}

#[tokio::test]
async fn sync_drop_doc() -> Result<()> {
    let mut rng = test_rng(b"sync_drop_doc");
    setup_logging();
    let rt = test_runtime();
    let node = spawn_node(rt, 0, &mut rng).await?;
    let client = node.client();

    let doc = client.docs.create().await?;
    let author = client.authors.create().await?;

    let mut sub = doc.subscribe().await?;
    doc.set_bytes(author, b"foo".to_vec(), b"bar".to_vec())
        .await?;
    let ev = sub.next().await;
    assert!(matches!(ev, Some(Ok(LiveEvent::InsertLocal { .. }))));

    client.docs.drop_doc(doc.id()).await?;
    let res = doc.get_one(author, b"foo".to_vec()).await;
    assert!(res.is_err());
    let res = doc
        .set_bytes(author, b"foo".to_vec(), b"bar".to_vec())
        .await;
    assert!(res.is_err());
    let res = client.docs.open(doc.id()).await;
    assert!(res.is_err());
    let ev = sub.next().await;
    assert!(ev.is_none());

    Ok(())
}

async fn assert_latest(doc: &Doc, key: &[u8], value: &[u8]) {
    let content = get_latest(doc, key).await.unwrap();
    assert_eq!(content, value.to_vec());
}

async fn get_latest(doc: &Doc, key: &[u8]) -> anyhow::Result<Vec<u8>> {
    let query = Query::single_latest_per_key().key_exact(key);
    let entry = doc
        .get_many(query)
        .await?
        .next()
        .await
        .ok_or_else(|| anyhow!("entry not found"))??;
    let content = doc.read_to_bytes(&entry).await?;
    Ok(content.to_vec())
}

fn setup_logging() {
    tracing_subscriber::registry()
        .with(tracing_subscriber::fmt::layer().with_writer(std::io::stderr))
        .with(EnvFilter::from_default_env())
        .try_init()
        .ok();
}

async fn next<T: std::fmt::Debug>(mut stream: impl Stream<Item = Result<T>> + Unpin) -> T {
    let event = stream
        .next()
        .await
        .expect("stream ended")
        .expect("stream produced error");
    debug!("Event: {event:?}");
    event
}

#[allow(clippy::type_complexity)]
fn apply_matchers<T>(item: &T, matchers: &mut Vec<Box<dyn Fn(&T) -> bool>>) -> bool {
    for i in 0..matchers.len() {
        if matchers[i](item) {
            let _ = matchers.remove(i);
            return true;
        }
    }
    false
}

/// Receive `matchers.len()` elements from a stream and assert that each element matches one of the
/// functions in `matchers`.
///
/// Order of the matchers is not relevant.
///
/// Returns all received events.
#[allow(clippy::type_complexity)]
async fn assert_next_unordered<T: std::fmt::Debug + Clone>(
    stream: impl Stream<Item = Result<T>> + Unpin,
    timeout: Duration,
    matchers: Vec<Box<dyn Fn(&T) -> bool>>,
) -> Vec<T> {
    assert_next_unordered_with_optionals(stream, timeout, matchers, vec![]).await
}

/// Receive between `min` and `max` elements from the stream and assert that each element matches
/// either one of the matchers in `required_matchers` or in `optional_matchers`.
///
/// Order of the matchers is not relevant.
///
/// Will return an error if:
/// * Any element fails to match one of the required or optional matchers
/// * More than `max` elements were received, but not all required matchers were used yet
/// * The timeout completes before all required matchers were used
///
/// Returns all received events.
#[allow(clippy::type_complexity)]
async fn assert_next_unordered_with_optionals<T: std::fmt::Debug + Clone>(
    mut stream: impl Stream<Item = Result<T>> + Unpin,
    timeout: Duration,
    mut required_matchers: Vec<Box<dyn Fn(&T) -> bool>>,
    mut optional_matchers: Vec<Box<dyn Fn(&T) -> bool>>,
) -> Vec<T> {
    let max = required_matchers.len() + optional_matchers.len();
    let required = required_matchers.len();
    // we have to use a mutex because rustc is not intelligent enough to realize
    // that the mutable borrow terminates when the future completes
    let events = Arc::new(parking_lot::Mutex::new(vec![]));
    let fut = async {
        while let Some(event) = stream.next().await {
            let event = event.context("failed to read from stream")?;
            let len = {
                let mut events = events.lock();
                events.push(event.clone());
                events.len()
            };
            if !apply_matchers(&event, &mut required_matchers)
                && !apply_matchers(&event, &mut optional_matchers)
            {
                bail!("Event didn't match any matcher: {event:?}");
            }
            if required_matchers.is_empty() || len == max {
                break;
            }
        }
        if !required_matchers.is_empty() {
            bail!(
                "Matched only {} of {required} required matchers",
                required - required_matchers.len()
            );
        }
        Ok(())
    };
    tokio::pin!(fut);
    let res = tokio::time::timeout(timeout, fut)
        .await
        .map_err(|_| anyhow!("Timeout reached ({timeout:?})"))
        .and_then(|res| res);
    let events = events.lock().clone();
    if let Err(err) = &res {
        println!("Received events: {events:#?}");
        println!(
            "Received {} events, expected between {required} and {max}",
            events.len()
        );
        panic!("Failed to receive or match all events: {err:?}");
    }
    events
}

/// Asserts that the event is a [`LiveEvent::SyncFinished`] and that the contained [`SyncEvent`]
/// has no error and matches `peer` and `namespace`.
fn match_sync_finished(event: &LiveEvent, peer: PublicKey) -> bool {
    let LiveEvent::SyncFinished(e) = event else {
        return false;
    };
    e.peer == peer && e.result == Ok(())
}<|MERGE_RESOLUTION|>--- conflicted
+++ resolved
@@ -23,13 +23,8 @@
 use iroh_bytes::{util::runtime, Hash};
 use iroh_net::derp::DerpMode;
 use iroh_sync::{
-<<<<<<< HEAD
     store::{self, Query},
     AuthorId, ContentStatus, Entry, NamespaceId,
-=======
-    store::{self, GetFilter},
-    AuthorId, ContentStatus, Entry,
->>>>>>> a916d4cb
 };
 
 const TIMEOUT: Duration = Duration::from_secs(60);
